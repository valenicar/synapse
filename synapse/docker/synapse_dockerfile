# vim:set ft=dockerfile:
FROM python:3.6

# docker build -t vertexproject/synapse -f ~/git/synapse/synapse/docker/synapse_dockerfile ~/git/synapse

ENV DEBIAN_FRONTEND noninteractive
RUN apt update -q\
 && apt install -yq --no-install-recommends\ 
    build-essential\
    cron\
    libffi-dev\
    libssl-dev\
<<<<<<< HEAD
    python3\
    python3-dev\
    python3-pip\
    python3-setuptools\
 && apt clean\
 && apt purge\
=======
    locales\
 && apt-get clean\
 && apt-get purge\
>>>>>>> aa929d13
 && echo "en_US.UTF-8 UTF-8" > /etc/locale.gen &&\
    locale-gen en_US.UTF-8 &&\
    dpkg-reconfigure locales &&\
    /usr/sbin/update-locale LANG=en_US.UTF-8

<<<<<<< HEAD
RUN pip3 install --upgrade\
=======
RUN pip install --upgrade\
>>>>>>> aa929d13
    pip\
    setuptools\
    wheel

# set the locale
ENV LANG en_US.UTF-8
ENV LANGUAGE en_US.UTF-8
ENV LC_ALL en_US.UTF-8

# setup synapse
COPY . /root/git/synapse
RUN mkdir /syndata &&\
    cd /root/git/synapse &&\
<<<<<<< HEAD
    python3 setup.py develop
=======
    python setup.py develop
>>>>>>> aa929d13

VOLUME /syndata
VOLUME /root/git/synapse
WORKDIR /root/git/synapse

COPY ./synapse/docker/cortex/ram_dmon.json /syndata/dmon.json

EXPOSE 47322

ENTRYPOINT ["python", "-m", "synapse.tools.dmon", "/syndata/dmon.json"]<|MERGE_RESOLUTION|>--- conflicted
+++ resolved
@@ -10,28 +10,15 @@
     cron\
     libffi-dev\
     libssl-dev\
-<<<<<<< HEAD
-    python3\
-    python3-dev\
-    python3-pip\
-    python3-setuptools\
- && apt clean\
- && apt purge\
-=======
     locales\
  && apt-get clean\
  && apt-get purge\
->>>>>>> aa929d13
  && echo "en_US.UTF-8 UTF-8" > /etc/locale.gen &&\
     locale-gen en_US.UTF-8 &&\
     dpkg-reconfigure locales &&\
     /usr/sbin/update-locale LANG=en_US.UTF-8
 
-<<<<<<< HEAD
-RUN pip3 install --upgrade\
-=======
 RUN pip install --upgrade\
->>>>>>> aa929d13
     pip\
     setuptools\
     wheel
@@ -45,11 +32,7 @@
 COPY . /root/git/synapse
 RUN mkdir /syndata &&\
     cd /root/git/synapse &&\
-<<<<<<< HEAD
-    python3 setup.py develop
-=======
     python setup.py develop
->>>>>>> aa929d13
 
 VOLUME /syndata
 VOLUME /root/git/synapse
