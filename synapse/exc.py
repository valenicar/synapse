--- conflicted
+++ resolved
@@ -67,10 +67,7 @@
 
 class BadOperArg(SynErr): pass
 class ReqConfOpt(SynErr): pass
-<<<<<<< HEAD
 class BadLinkValu(SynErr): pass
-=======
->>>>>>> bb45f971
 class BadConfValu(SynErr):
     '''
     The configuration value provided is not valid.
