--- conflicted
+++ resolved
@@ -5,11 +5,8 @@
 import threading
 import collections
 
-<<<<<<< HEAD
 import synapse.exc as s_exc
 import synapse.glob as s_glob
-=======
->>>>>>> 9517fb58
 import synapse.common as s_common
 import synapse.eventbus as s_eventbus
 
@@ -471,11 +468,8 @@
                 self.tx(True)
                 yield item[0]
 
-<<<<<<< HEAD
             items = self.slice(100, timeout=timeout)
 
-=======
->>>>>>> 9517fb58
     def txwind(self, items, size, timeout=None):
         '''
         Execute a windowed transmission loop of each item in items.
@@ -769,11 +763,7 @@
                             return
 
                     except BlockingIOError as e:
-<<<<<<< HEAD
                         # we cant send any more without blocking
-=======
-                        # we cant write any more without blocking
->>>>>>> 9517fb58
                         return
 
                     except BrokenPipeError as e:
