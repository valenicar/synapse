'''
Tools for providing a central API for configurable objects within Synapse.
'''
import copy

import synapse.common as s_common
import synapse.telepath as s_telepath
import synapse.datamodel as s_datamodel

import synapse.lib.reflect as s_reflect

from synapse.eventbus import EventBus

def confdef(name):
    '''
    A decorator used to flag configable definition functions.

    The options returned by the decorated functions are automatically loaded
    into the class upon initialization of the Configable mixin. This decorator
    must be used AFTER a @staticmethod decorator for autodoc generation to
    work properly.

    Args:
        name (str): Identifier for a given function. This is used to prevent
                    reloading configable options multiple times in the case
                    of multi-class inheritance or mixin use.

    Examples:
        Example class using the confdef decorator to define and (automatically
        load) a set of options into a Configable class::

            class Foo(s_config.Config):

                @staticmethod
                @s_config.confdef(name='foo')
                def foodefs():
                    defs = (
                        ('fooval', {'type': 'int', 'doc': 'what is foo val?', 'defval': 99}),
                        ('enabled', {'type': 'bool', 'doc': 'is thing enabled?', 'defval': 0}),
                    )
                    return defs
    '''
    def wrap(f):
        f._syn_config = name
        return f

    return wrap

class Configable:

    '''
    Config object base mixin to allow addition to objects which already inherit from the EventBus.
    '''
    def __init__(self, opts=None, defs=()):
        self._conf_defs = {}
        self._conf_opts = {}
        self._syn_confs = []
        self._syn_loaded_confs = set([])

        self.addConfDefs(defs)

        if opts is not None:
            self.setConfOpts(opts)
        self._loadDecoratedFuncs()

    def _loadDecoratedFuncs(self):
        for name, meth in s_reflect.getItemLocals(self):
            # Telepath will attempt to give you callable Method for any attr
            # you ask for which will end poorly for us when we try to call it
            if s_telepath.isProxy(meth):
                continue
            attr = getattr(meth, '_syn_config', None)
            if attr is None:
                continue
            self._syn_confs.append((attr, meth))

        for attr, meth in self._syn_confs:
            if attr in self._syn_loaded_confs:
                continue
            self.addConfDefs(meth())
            self._syn_loaded_confs.add(attr)

    def addConfDefs(self, defs):
        '''
        Add multiple configuration definitions for this object via addConfDef().

        Args:
            defs ((str, dict),): A tuple containing multiple configuration definitions.

        Examples:
            Set a pair of options definitions related to caching on a object::

                defs = (
                    ('caching', {'type': 'bool', 'doc': 'Enable caching on this object'}),
                    ('cache:expiretime', {'type': 'int', 'doc': 'Time to expire data', 'defval': 60})
                )
                item.addConfDefs(defs)

        Notes:
            This does not have to be explicitly called if the @confdef decorator is used to define the options for a
            class.

        Returns:
            None
        '''
        for name, info in defs:
            self.addConfDef(name, **info)

    def addConfDef(self, name, **info):
        '''
        Add a configable option to the object.

        Args:
            name (str): Name of configuration option to set.
            **info: A list of options for the Configable option. The following options have specific meanings:
              - type: A Synapse type which is used to normalize the value.
              - doc: A docstring (used for doing automatic document generation within Synapse)
              - defval: A default value for the option.  This must be copyable using copy.deepcopy(). This is done to
                avoid mutable default values from being changed.
              - asloc: A string, if present, will set the a local object attribute to the name of the string which is
                equal to the valu of the configuration option.

        Examples:
            Add a definition for a option to a object with a local attribute::

                item.addConfDef('cache:expiretime', type='int',
                                doc='Time to expire data', defval=60,
                                asloc='cache_expiretime')

            Add a untype option definition to a object with a mutable defval. This sets the value to a copy of the
            defval, leaving the default object untouched::

                item.addConfDef('foobars', defval=[], doc='A list of foobars we care about.')

        Notes:
            This does not have to be explicitly called if the @confdef decorator is used to define the options for a
            class.

        Returns:
            None
        '''
        self._conf_defs[name] = (name, dict(info))

        defval = info.get('defval')
        self._conf_opts.setdefault(name, copy.deepcopy(defval))

        asloc = info.get('asloc')
        if asloc is not None:
            self.__dict__.setdefault(asloc, defval)

    def reqConfOk(self, opts):
        '''
        Check that that config values pass validation or raise.

        Args:
            opts (dict): Dictionary containing name, valu pairs to validate.

        Raises:
            NoSuchType: If the specified type of the option is non-existent.
            BadTypeValu: If a bad valu is encountered during type normalization.
        '''
        for name, valu in opts.items():
            valu, _ = self.getConfNorm(name, valu)

    def getConfOpt(self, name):
        '''
        Get the configured value for a given option.

        Args:
            name (str): Name of the option to retrieve.

        Returns:
            Value stored in the configuration dict, or None if the name is not present.
        '''
        return self._conf_opts.get(name)

    def getConfDef(self, name):
        '''
        Get the defitition for a given

        Args:
            name (str): Name to get the definition of.

        Returns:
            dict: Dictionary containing the configuration definition for the given named option.

        Raises:
            NoSuchOpt: If the name is not a valid option.
        '''
        cdef = self._conf_defs.get(name)
        if cdef is None:
            raise s_common.NoSuchOpt(name=name)
        return cdef

    def reqConfOpts(self):
        '''
        Check for the presense of required config options and raise if missing.

        Raises:
            ReqConfOpt
        '''
        for name, info in self._conf_defs.values():
<<<<<<< HEAD
            if info.get('req') is None:
                continue

            if name not in self._conf_defs:
                raise ReqConfOpt(name=name)
=======

            if not info.get('req'):
                continue

            if self._conf_opts.get(name) is None:
                raise s_common.ReqConfOpt(name=name)
>>>>>>> bb45f971

    def getConfDefs(self):
        '''
        Get the configuration definitions for this object.

        Returns:
            dict: Dictionary of option, values for the object.
        '''
        return {name: dict(info[1]) for (name, info) in self._conf_defs.items()}

    def getConfOpts(self):
        '''
        Get the current configuration for this object.

        Returns:
            dict: Dictionary of option and configured value for the object.
        '''
        return {key: self.getConfOpt(key) for key, _ in self.getConfDefs().items()}

    def getConfNorm(self, name, valu):
        '''
        Return a normalized version of valu based on type knowledge for name.

        Args:
            name (str): The name of the config option
            valu (obj): The valu of the config option

        Returns:
            (obj):  The normalized form for valu
        '''
        cdef = self.getConfDef(name)
        ctype = cdef[1].get('type')
        if ctype is None:
            return valu, {}
        return s_datamodel.getTypeNorm(ctype, valu)

    def setConfOpt(self, name, valu):
        '''
        Set a single config option for the object.

        This will perform type normalization if the configration option has a 'type' value set.

        Args:
            name (str): Configuration name
            valu: Value to set to the configuration option.

        Notes:
            This fires the following events, so that the EventBus can react to configuration changes. Each event
            includes the name, new valu and oldvalu.

            - ``syn:conf:set``
            - ``syn:conf:set:<name>``

        Returns:
            None
        '''
        oldval = self._conf_opts.get(name)

        cdef = self.getConfDef(name)

        ctype = cdef[1].get('type')
        if ctype is not None:
            valu, _ = s_datamodel.getTypeNorm(ctype, valu)

        if valu == oldval:
            return False

        asloc = cdef[1].get('asloc')
        if asloc is not None:
            setattr(self, asloc, valu)

        self._conf_opts[name] = valu
        self._conf_defs[name][1]['valu'] = valu

        self.fire('syn:conf:set', name=name, valu=valu, oldval=oldval)
        self.fire('syn:conf:set:%s' % name, name=name, valu=valu, oldval=oldval)

    def setConfOpts(self, opts):
        '''
        Use settings from the given dict to update the object config.

        Args:
            opts (dict):

        Examples:
            Set a pair of keys on a object using a dictionary::

                opts = {
                    'foo:enabled': True,
                    'foo:size': 1000
                }
                item.setConfOpts(opts)

        Returns:
            None
        '''
        self.reqConfOk(opts)
        for name, valu in opts.items():
            self.setConfOpt(name, valu)

    def onConfOptSet(self, name, func):
        '''
        Utility function for dynamically handling updates to config options.

        Args:
            name (str): Option name to respond too.
            func: Function to execute.  This should take one parameter, the changed value.

        Examples:
            React to a (arbitrary) cache configuration option change::

                def setCacheEnabled(self, en):
                    dostuff()
                item.onConfOptSet('caching', setCacheEnabled)

        Notes:
            The callback is fired using the ``syn:conf:set:<name>`` event. Many places through Synapse (or third party
            applications which use Synapse) may set multiple opts at once using the setConfOpts() API, typically during
            a objects ``__init__`` function.  This sets values in a random order, due to dictionary iteration; and
            relying on other options being set during these callbacks can cause race conditions, leading to differences
            between expected and observed behaviors. In order to ensure that callbacks are free of such race conditions,
            do not write callback functions which rely on other Configable options being set to a particular value.

        Returns:
            None
        '''
        def callback(mesg):
            valu = mesg[1].get('valu')
            return func(valu)

        self.on('syn:conf:set:%s' % name, callback)

class Config(Configable, EventBus):
    '''
    A EventBus classs which has the Configable mixin already added.
    '''
    def __init__(self, opts=None, defs=()):
        EventBus.__init__(self)
        Configable.__init__(self, opts=opts, defs=defs)<|MERGE_RESOLUTION|>--- conflicted
+++ resolved
@@ -200,20 +200,12 @@
             ReqConfOpt
         '''
         for name, info in self._conf_defs.values():
-<<<<<<< HEAD
-            if info.get('req') is None:
-                continue
-
-            if name not in self._conf_defs:
-                raise ReqConfOpt(name=name)
-=======
 
             if not info.get('req'):
                 continue
 
             if self._conf_opts.get(name) is None:
                 raise s_common.ReqConfOpt(name=name)
->>>>>>> bb45f971
 
     def getConfDefs(self):
         '''
