import os
import ssl
import sys
import shutil
import socket
import logging
import tempfile
import unittest
import threading
import contextlib

import unittest.mock as mock


loglevel = int(os.getenv('SYN_TEST_LOG_LEVEL', logging.WARNING))
logging.basicConfig(level=loglevel,
                    format='%(asctime)s [%(levelname)s] %(message)s [%(filename)s:%(funcName)s]')

import synapse.link as s_link
import synapse.cortex as s_cortex
import synapse.daemon as s_daemon
import synapse.eventbus as s_eventbus
import synapse.telepath as s_telepath

import synapse.cores.common as s_cores_common

import synapse.lib.scope as s_scope
import synapse.lib.ingest as s_ingest
import synapse.lib.output as s_output
import synapse.lib.thishost as s_thishost

from synapse.common import *

from synapse.lib.iq import TstEnv, TstOutPut, SynTest

# create the global multi-plexor *not* within a test
# to avoid "leaked resource" when a test triggers creation
s_scope.get('plex')

class TooFewEvents(Exception): pass

TstSSLInvalidClientCertErr = socket.error
TstSSLConnectionResetErr = socket.error

<<<<<<< HEAD
class TstEnv:

    def __init__(self):
        self.items = {}
        self.tofini = []

    def __getattr__(self, prop):
        item = self.items.get(prop)
        if item is None:
            raise AttributeError(prop)
        return item

    def __enter__(self):
        return self

    def __exit__(self, cls, exc, tb):
        self.fini()

    def add(self, name, item, fini=False):
        self.items[name] = item
        if fini:
            self.tofini.append(item)

    def fini(self):
        for bus in self.tofini:
            bus.fini()


class TstOutPut(s_output.OutPutStr):

    def expect(self, substr):
        outs = str(self)
        if outs.find(substr) == -1:
            raise Exception('TestOutPut.expect(%s) not in %s' % (substr, outs))

class SynTest(unittest.TestCase):

    def getTestWait(self, bus, size, *evts):
        return s_eventbus.Waiter(bus, size, *evts)

    def skipIfNoInternet(self):
        if bool(int(os.getenv('SYN_TEST_SKIP_INTERNET', 0))):
            raise unittest.SkipTest('SYN_TEST_SKIP_INTERNET envar set')

    def skipLongTest(self):
        if bool(int(os.getenv('SYN_TEST_SKIP_LONG', 0))):
            raise unittest.SkipTest('SYN_TEST_SKIP_LONG envar set')

    def getPgConn(self):
        '''
        Get a psycopg2 connection object.

        The PG database connected to is derived from the SYN_TEST_PG_DB
        environmental variable.

        Returns:
            psycopg2.connection: Raw psycopg2 connection object.

        '''
        db = os.getenv('SYN_TEST_PG_DB')
        if not db:
            raise unittest.SkipTest('no SYN_TEST_PG_DB envar')
        try:
            import psycopg2
        except ImportError:
            raise unittest.SkipTest('psycopg2 not installed.')

        url = 'postgres://%s' % db
        link = s_link.chop(url)

        def _initDbInfo(link):

            dbinfo = {}

            path = link[1].get('path')
            if path:
                parts = [p for p in path.split('/') if p]
                if parts:
                    dbinfo['database'] = parts[0]

            host = link[1].get('host')
            if host is not None:
                dbinfo['host'] = host

            port = link[1].get('port')
            if port is not None:
                dbinfo['port'] = port

            user = link[1].get('user')
            if user is not None:
                dbinfo['user'] = user

            passwd = link[1].get('passwd')
            if passwd is not None:
                dbinfo['password'] = passwd

            return dbinfo

        dbinfo = _initDbInfo(link)
        conn = psycopg2.connect(**dbinfo)
        return conn

    def getPgCore(self, table='', persist=False, **opts):
        '''
        Get a Postgresql backed Cortex.

        This will grab the SYN_TEST_PG_DB environmental variable, and use it to construct
        a string to connect to a PSQL server and create a Cortex. By default, the Cortex
        DB tables will be dropped when onfini() is called on the Cortex.

        Some example values for this envar are shown below::

            # From our .drone.yml file
            root@database:5432/syn_test
            # An example which may be used with a local docker image
            # after having created the syn_test database
            postgres:1234@localhost:5432/syn_test

        Args:
            table (str): The PSQL table name to use.  If the table name is not provided
                         by URL or argument; a random table name will be created.
            persist (bool): If set to True, keep the tables created by the Cortex creation.
            opts: Additional options passed to openlink call.

        Returns:
            A PSQL backed cortex.

        Raises:
            unittest.SkipTest: if there is no SYN_TEST_PG_DB envar set.
        '''
        db = os.getenv('SYN_TEST_PG_DB')
        if not db:
            raise unittest.SkipTest('no SYN_TEST_PG_DB envar')

        if not table:
            table = 'syn_test_%s' % guid()
        core = s_cortex.openurl('postgres://%s/%s' % (db, table), **opts)

        def droptable():
            with core.getCoreXact() as xact:
                xact.cursor.execute('DROP TABLE %s' % (table,))
                xact.cursor.execute('DROP TABLE IF EXISTS %s' % (table + '_blob',))

        if not persist:
            core.onfini(droptable)
        return core

    def getTestOutp(self):
        return TstOutPut()

    def thisHostMust(self, **props):
        for k, v in props.items():
            if s_thishost.get(k) != v:
                raise unittest.SkipTest('skip thishost: %s!=%r' % (k, v))

    def thisHostMustNot(self, **props):
        for k, v in props.items():
            if s_thishost.get(k) == v:
                raise unittest.SkipTest('skip thishost: %s==%r' % (k, v))

    @staticmethod
    def addTstForms(core):
        '''
        Add test forms to the cortex.
        Args:
            core (s_cores_common.Cortex): Core to prep.
        Returns:
            None
        '''
        # Some custom type machinations for later test use
        modl = {
            'types': (
                ('strform', {'subof': 'str'},),
                ('intform', {'subof': 'int'},),
                ('default_foo', {'subof': 'str'},),
                ('guidform', {'subof': 'guid'},),
                ('pvsub', {'subof': 'str'}),
            ),
            'forms': (
                (
                    'strform', {'ptype': 'strform', 'doc': 'A test str form'},
                    (
                        ('foo', {'ptype': 'str'}),
                        ('bar', {'ptype': 'str'}),
                        ('baz', {'ptype': 'int'}),
                    )
                ),
                (
                    'intform', {'ptype': 'intform'},  # purposely missing doc
                    (
                        ('foo', {'ptype': 'str'}),
                        ('baz', {'ptype': 'int'}),
                    )
                ),
                (
                    'default_foo', {'ptype': 'str'},
                    (
                        ('p0', {'ptype': 'int'}),
                    )
                ),
                (
                    'guidform', {'ptype': 'guidform'},
                    (
                        ('foo', {'ptype': 'str'}),
                        ('baz', {'ptype': 'int'}),
                    )
                ),
                (
                    'pvsub', {'ptype': 'pvsub'},
                    (
                        ('xref', {'ptype': 'propvalu', 'ro': 1, }),
                        ('xref:intval', {'ptype': 'int', 'ro': 1, }),
                        ('xref:strval', {'ptype': 'str', 'ro': 1}),
                        ('xref:prop', {'ptype': 'str', 'ro': 1}),
                    )
                ),
                (
                    'pvform', {'ptype': 'propvalu'},
                    (
                        ('intval', {'ptype': 'int', 'ro': 1, }),
                        ('strval', {'ptype': 'str', 'ro': 1}),
                        ('prop', {'ptype': 'str', 'ro': 1}),
                    )
                ),
            )
        }
        core.addDataModel('tst', modl)
        core.addTufoProp('inet:fqdn', 'inctest', ptype='int', defval=0)

    @contextlib.contextmanager
    def getRamCore(self):
        '''
        Context manager to make a ram:/// cortex which has test models
        loaded into it.

        Yields:
            s_cores_common.Cortex: Ram backed cortex with test models.
        '''
        with s_cortex.openurl('ram:///') as core:
            self.addTstForms(core)
            yield core

    @contextlib.contextmanager
    def getDmonCore(self):
        '''
        Context manager to make a ram:/// cortex which has test models loaded into it and shared via daemon.

        Yields:
            s_cores_common.Cortex: A proxy object to the Ram backed cortex with test models.
        '''
        dmon = s_daemon.Daemon()
        core = s_cortex.openurl('ram:///')
        self.addTstForms(core)

        link = dmon.listen('tcp://127.0.0.1:0/')
        dmon.share('core00', core)
        port = link[1].get('port')
        prox = s_telepath.openurl('tcp://127.0.0.1/core00', port=port)

        s_scope.set('syn:test:link', link)
        s_scope.set('syn:cmd:core', prox)

        yield prox

        prox.fini()
        core.fini()
        dmon.fini()

    @contextlib.contextmanager
    def getTestDir(self):
        tempdir = tempfile.mkdtemp()
        yield tempdir
        shutil.rmtree(tempdir, ignore_errors=True)

    @contextlib.contextmanager
    def getLoggerStream(self, logname):
        '''
        Get a logger and attach a io.StringIO object to the logger to capture log messages.

        Args:
            logname (str): Name of the logger to get.

        Examples:
            Do an action and get the stream of log messages to check against::

                with self.getLoggerStream('synapse.foo.bar') as stream:
                    # Do something that triggers a log message
                    doSomthing()
                    stream.seek(0)
                    mesgs = stream.read()
                # Do something with messages

        Yields:
            io.StringIO: A io.StringIO object
        '''
        stream = io.StringIO()
        handler = logging.StreamHandler(stream)
        slogger = logging.getLogger(logname)
        slogger.addHandler(handler)
        yield stream
        slogger.removeHandler(handler)

    def eq(self, x, y):
        self.assertEqual(x, y)

    def ne(self, x, y):
        self.assertNotEqual(x, y)

    def true(self, x):
        self.assertTrue(x)

    def false(self, x):
        self.assertFalse(x)

    def nn(self, x):
        self.assertIsNotNone(x)

    def none(self, x):
        self.assertIsNone(x)

    def noprop(self, info, prop):
        valu = info.get(prop, novalu)
        self.eq(valu, novalu)

    def raises(self, *args, **kwargs):
        return self.assertRaises(*args, **kwargs)

    def sorteq(self, x, y):
        return self.eq(sorted(x), sorted(y))

    def isinstance(self, obj, cls):
        self.assertIsInstance(obj, cls)

    def isin(self, member, container):
        self.assertIn(member, container)

    def notin(self, member, container):
        self.assertNotIn(member, container)

    def gt(self, x, y):
        self.assertGreater(x, y)

    def ge(self, x, y):
        self.assertGreaterEqual(x, y)

    def lt(self, x, y):
        self.assertLess(x, y)

    def le(self, x, y):
        self.assertLessEqual(x, y)

    def len(self, x, obj):
        self.eq(x, len(obj))

=======
>>>>>>> fdb0de26
testdir = os.path.dirname(__file__)
def getTestPath(*paths):
    return os.path.join(testdir, *paths)

def getIngestCore(path, core=None):
    if core is None:
        core = s_cortex.openurl('ram:///')

    gest = s_ingest.loadfile(path)
    with core.getCoreXact() as xact:
        gest.ingest(core)

    return core<|MERGE_RESOLUTION|>--- conflicted
+++ resolved
@@ -42,363 +42,6 @@
 TstSSLInvalidClientCertErr = socket.error
 TstSSLConnectionResetErr = socket.error
 
-<<<<<<< HEAD
-class TstEnv:
-
-    def __init__(self):
-        self.items = {}
-        self.tofini = []
-
-    def __getattr__(self, prop):
-        item = self.items.get(prop)
-        if item is None:
-            raise AttributeError(prop)
-        return item
-
-    def __enter__(self):
-        return self
-
-    def __exit__(self, cls, exc, tb):
-        self.fini()
-
-    def add(self, name, item, fini=False):
-        self.items[name] = item
-        if fini:
-            self.tofini.append(item)
-
-    def fini(self):
-        for bus in self.tofini:
-            bus.fini()
-
-
-class TstOutPut(s_output.OutPutStr):
-
-    def expect(self, substr):
-        outs = str(self)
-        if outs.find(substr) == -1:
-            raise Exception('TestOutPut.expect(%s) not in %s' % (substr, outs))
-
-class SynTest(unittest.TestCase):
-
-    def getTestWait(self, bus, size, *evts):
-        return s_eventbus.Waiter(bus, size, *evts)
-
-    def skipIfNoInternet(self):
-        if bool(int(os.getenv('SYN_TEST_SKIP_INTERNET', 0))):
-            raise unittest.SkipTest('SYN_TEST_SKIP_INTERNET envar set')
-
-    def skipLongTest(self):
-        if bool(int(os.getenv('SYN_TEST_SKIP_LONG', 0))):
-            raise unittest.SkipTest('SYN_TEST_SKIP_LONG envar set')
-
-    def getPgConn(self):
-        '''
-        Get a psycopg2 connection object.
-
-        The PG database connected to is derived from the SYN_TEST_PG_DB
-        environmental variable.
-
-        Returns:
-            psycopg2.connection: Raw psycopg2 connection object.
-
-        '''
-        db = os.getenv('SYN_TEST_PG_DB')
-        if not db:
-            raise unittest.SkipTest('no SYN_TEST_PG_DB envar')
-        try:
-            import psycopg2
-        except ImportError:
-            raise unittest.SkipTest('psycopg2 not installed.')
-
-        url = 'postgres://%s' % db
-        link = s_link.chop(url)
-
-        def _initDbInfo(link):
-
-            dbinfo = {}
-
-            path = link[1].get('path')
-            if path:
-                parts = [p for p in path.split('/') if p]
-                if parts:
-                    dbinfo['database'] = parts[0]
-
-            host = link[1].get('host')
-            if host is not None:
-                dbinfo['host'] = host
-
-            port = link[1].get('port')
-            if port is not None:
-                dbinfo['port'] = port
-
-            user = link[1].get('user')
-            if user is not None:
-                dbinfo['user'] = user
-
-            passwd = link[1].get('passwd')
-            if passwd is not None:
-                dbinfo['password'] = passwd
-
-            return dbinfo
-
-        dbinfo = _initDbInfo(link)
-        conn = psycopg2.connect(**dbinfo)
-        return conn
-
-    def getPgCore(self, table='', persist=False, **opts):
-        '''
-        Get a Postgresql backed Cortex.
-
-        This will grab the SYN_TEST_PG_DB environmental variable, and use it to construct
-        a string to connect to a PSQL server and create a Cortex. By default, the Cortex
-        DB tables will be dropped when onfini() is called on the Cortex.
-
-        Some example values for this envar are shown below::
-
-            # From our .drone.yml file
-            root@database:5432/syn_test
-            # An example which may be used with a local docker image
-            # after having created the syn_test database
-            postgres:1234@localhost:5432/syn_test
-
-        Args:
-            table (str): The PSQL table name to use.  If the table name is not provided
-                         by URL or argument; a random table name will be created.
-            persist (bool): If set to True, keep the tables created by the Cortex creation.
-            opts: Additional options passed to openlink call.
-
-        Returns:
-            A PSQL backed cortex.
-
-        Raises:
-            unittest.SkipTest: if there is no SYN_TEST_PG_DB envar set.
-        '''
-        db = os.getenv('SYN_TEST_PG_DB')
-        if not db:
-            raise unittest.SkipTest('no SYN_TEST_PG_DB envar')
-
-        if not table:
-            table = 'syn_test_%s' % guid()
-        core = s_cortex.openurl('postgres://%s/%s' % (db, table), **opts)
-
-        def droptable():
-            with core.getCoreXact() as xact:
-                xact.cursor.execute('DROP TABLE %s' % (table,))
-                xact.cursor.execute('DROP TABLE IF EXISTS %s' % (table + '_blob',))
-
-        if not persist:
-            core.onfini(droptable)
-        return core
-
-    def getTestOutp(self):
-        return TstOutPut()
-
-    def thisHostMust(self, **props):
-        for k, v in props.items():
-            if s_thishost.get(k) != v:
-                raise unittest.SkipTest('skip thishost: %s!=%r' % (k, v))
-
-    def thisHostMustNot(self, **props):
-        for k, v in props.items():
-            if s_thishost.get(k) == v:
-                raise unittest.SkipTest('skip thishost: %s==%r' % (k, v))
-
-    @staticmethod
-    def addTstForms(core):
-        '''
-        Add test forms to the cortex.
-        Args:
-            core (s_cores_common.Cortex): Core to prep.
-        Returns:
-            None
-        '''
-        # Some custom type machinations for later test use
-        modl = {
-            'types': (
-                ('strform', {'subof': 'str'},),
-                ('intform', {'subof': 'int'},),
-                ('default_foo', {'subof': 'str'},),
-                ('guidform', {'subof': 'guid'},),
-                ('pvsub', {'subof': 'str'}),
-            ),
-            'forms': (
-                (
-                    'strform', {'ptype': 'strform', 'doc': 'A test str form'},
-                    (
-                        ('foo', {'ptype': 'str'}),
-                        ('bar', {'ptype': 'str'}),
-                        ('baz', {'ptype': 'int'}),
-                    )
-                ),
-                (
-                    'intform', {'ptype': 'intform'},  # purposely missing doc
-                    (
-                        ('foo', {'ptype': 'str'}),
-                        ('baz', {'ptype': 'int'}),
-                    )
-                ),
-                (
-                    'default_foo', {'ptype': 'str'},
-                    (
-                        ('p0', {'ptype': 'int'}),
-                    )
-                ),
-                (
-                    'guidform', {'ptype': 'guidform'},
-                    (
-                        ('foo', {'ptype': 'str'}),
-                        ('baz', {'ptype': 'int'}),
-                    )
-                ),
-                (
-                    'pvsub', {'ptype': 'pvsub'},
-                    (
-                        ('xref', {'ptype': 'propvalu', 'ro': 1, }),
-                        ('xref:intval', {'ptype': 'int', 'ro': 1, }),
-                        ('xref:strval', {'ptype': 'str', 'ro': 1}),
-                        ('xref:prop', {'ptype': 'str', 'ro': 1}),
-                    )
-                ),
-                (
-                    'pvform', {'ptype': 'propvalu'},
-                    (
-                        ('intval', {'ptype': 'int', 'ro': 1, }),
-                        ('strval', {'ptype': 'str', 'ro': 1}),
-                        ('prop', {'ptype': 'str', 'ro': 1}),
-                    )
-                ),
-            )
-        }
-        core.addDataModel('tst', modl)
-        core.addTufoProp('inet:fqdn', 'inctest', ptype='int', defval=0)
-
-    @contextlib.contextmanager
-    def getRamCore(self):
-        '''
-        Context manager to make a ram:/// cortex which has test models
-        loaded into it.
-
-        Yields:
-            s_cores_common.Cortex: Ram backed cortex with test models.
-        '''
-        with s_cortex.openurl('ram:///') as core:
-            self.addTstForms(core)
-            yield core
-
-    @contextlib.contextmanager
-    def getDmonCore(self):
-        '''
-        Context manager to make a ram:/// cortex which has test models loaded into it and shared via daemon.
-
-        Yields:
-            s_cores_common.Cortex: A proxy object to the Ram backed cortex with test models.
-        '''
-        dmon = s_daemon.Daemon()
-        core = s_cortex.openurl('ram:///')
-        self.addTstForms(core)
-
-        link = dmon.listen('tcp://127.0.0.1:0/')
-        dmon.share('core00', core)
-        port = link[1].get('port')
-        prox = s_telepath.openurl('tcp://127.0.0.1/core00', port=port)
-
-        s_scope.set('syn:test:link', link)
-        s_scope.set('syn:cmd:core', prox)
-
-        yield prox
-
-        prox.fini()
-        core.fini()
-        dmon.fini()
-
-    @contextlib.contextmanager
-    def getTestDir(self):
-        tempdir = tempfile.mkdtemp()
-        yield tempdir
-        shutil.rmtree(tempdir, ignore_errors=True)
-
-    @contextlib.contextmanager
-    def getLoggerStream(self, logname):
-        '''
-        Get a logger and attach a io.StringIO object to the logger to capture log messages.
-
-        Args:
-            logname (str): Name of the logger to get.
-
-        Examples:
-            Do an action and get the stream of log messages to check against::
-
-                with self.getLoggerStream('synapse.foo.bar') as stream:
-                    # Do something that triggers a log message
-                    doSomthing()
-                    stream.seek(0)
-                    mesgs = stream.read()
-                # Do something with messages
-
-        Yields:
-            io.StringIO: A io.StringIO object
-        '''
-        stream = io.StringIO()
-        handler = logging.StreamHandler(stream)
-        slogger = logging.getLogger(logname)
-        slogger.addHandler(handler)
-        yield stream
-        slogger.removeHandler(handler)
-
-    def eq(self, x, y):
-        self.assertEqual(x, y)
-
-    def ne(self, x, y):
-        self.assertNotEqual(x, y)
-
-    def true(self, x):
-        self.assertTrue(x)
-
-    def false(self, x):
-        self.assertFalse(x)
-
-    def nn(self, x):
-        self.assertIsNotNone(x)
-
-    def none(self, x):
-        self.assertIsNone(x)
-
-    def noprop(self, info, prop):
-        valu = info.get(prop, novalu)
-        self.eq(valu, novalu)
-
-    def raises(self, *args, **kwargs):
-        return self.assertRaises(*args, **kwargs)
-
-    def sorteq(self, x, y):
-        return self.eq(sorted(x), sorted(y))
-
-    def isinstance(self, obj, cls):
-        self.assertIsInstance(obj, cls)
-
-    def isin(self, member, container):
-        self.assertIn(member, container)
-
-    def notin(self, member, container):
-        self.assertNotIn(member, container)
-
-    def gt(self, x, y):
-        self.assertGreater(x, y)
-
-    def ge(self, x, y):
-        self.assertGreaterEqual(x, y)
-
-    def lt(self, x, y):
-        self.assertLess(x, y)
-
-    def le(self, x, y):
-        self.assertLessEqual(x, y)
-
-    def len(self, x, obj):
-        self.eq(x, len(obj))
-
-=======
->>>>>>> fdb0de26
 testdir = os.path.dirname(__file__)
 def getTestPath(*paths):
     return os.path.join(testdir, *paths)
