import struct

import synapse.axon as s_axon
import synapse.common as s_common
import synapse.neuron as s_neuron

import synapse.lib.crypto.vault as s_vault

from synapse.tests.common import *

<<<<<<< HEAD
asdfhex = hashlib.sha256(b'asdfasdf').hexdigest()
asdfsha256 = hashlib.sha256(b'asdfasdf').digest()

=======
>>>>>>> 295f46ce
logger = logging.getLogger(__name__)

bbuf = s_const.mebibyte * 130 * b'\00'
nullhash = hashlib.sha256(b'').digest()
bbufhash = hashlib.sha256(bbuf).digest()
asdfsha256 = hashlib.sha256(b'asdfasdf').digest()
hehasha256 = hashlib.sha256(b'hehehaha').digest()
tearsha256 = hashlib.sha256(b'tearsnrain').digest()

def u64(x):
    return struct.pack('>Q', x)

class AxonTest(SynTest):

    def test_axon_blob(self):

        with self.getTestDir() as dirn:

            path0 = os.path.join(dirn, 'blob0')
            with s_axon.BlobStor(path0) as bst0:

                buid = b'\x56' * 32
                blobs = (
                    (buid + u64(0), b'asdf'),
                    (buid + u64(1), b'qwer'),
                    (buid + u64(2), b'hehe'),
                    (buid + u64(3), b'haha'),
                )

                bst0.save(blobs)

                retn = b''.join(bst0.load(buid))
                self.eq(retn, b'asdfqwerhehehaha')

                # Order doesn't matter since we're indexed chunks
                buid2 = b'\x01' * 32
                blobs = (
                    (buid2 + u64(3), b'sale'),
                    (buid2 + u64(1), b'b33f'),
                    (buid2 + u64(0), b'dead'),
                    (buid2 + u64(2), b'f0re'),
                )

                # We do not have bytes for buid2 yet
                bl = []
                for byts in bst0.load(buid2):
                    bl.append(byts)
                self.eq(bl, [])

                bst0.save(blobs)
                retn = b''.join(bst0.load(buid2))
                self.eq(retn, b'deadb33ff0resale')

                # We can store and retrieve an empty string
                buid3 = b'\x02' * 32
                blobs = (
                    (buid3 + u64(0), b''),
                )
                bst0.save(blobs)
                bl = []
                for byts in bst0.load(buid3):
                    bl.append(byts)
                self.eq(bl, [b''])
                retn = b''.join(bl)
                self.eq(retn, b'')

                path1 = os.path.join(dirn, 'blob1')

                with s_axon.BlobStor(path1) as bst1:

                    bst1.addCloneRows(bst0.clone(0))

                    retn = b''.join(bst1.load(buid))
                    self.eq(retn, b'asdfqwerhehehaha')
                    retn = b''.join(bst1.load(buid2))
                    self.eq(retn, b'deadb33ff0resale')
                    retn = b''.join(bst0.load(buid3))
                    self.eq(retn, b'')

                    bst1.addCloneRows([])  # Empty addCloneRows call for coverage

    def test_axon_blob_stat(self):

        with self.getTestDir() as dirn:

            path0 = os.path.join(dirn, 'blob0')
            with s_axon.BlobStor(path0) as bst0:

                buid = b'\x56' * 32
                blobs = (
                    (buid + u64(0), os.urandom(1000)),
                    (buid + u64(1), b'qwer'),
                    (buid + u64(2), b'hehe'),
                    (buid + u64(3), b'haha'),
                )  # 4 blocks, size 1000 + 4 + 4 + 4 = 1012 bytes

                stats = bst0.stat()
                self.eq(stats, {})

                bst0.save(blobs[0:1])
                stats = bst0.stat()
                self.eq(stats, {'bytes': 1000, 'blocks': 1})

                bst0.save(blobs[1:])
                stats = bst0.stat()
                self.eq(stats, {'bytes': 1012, 'blocks': 4})

    def test_axon_blob_metrics(self):

        with self.getTestDir() as dirn:

            path0 = os.path.join(dirn, 'blob0')
            with s_axon.BlobStor(path0) as bst0:

                buid = b'\x56' * 32
                blobs = (
                    (buid + u64(0), os.urandom(1000)),
                    (buid + u64(1), b'qwer'),
                    (buid + u64(2), b'hehe'),
                    (buid + u64(3), b'haha'),
                )  # 4 blocks, size 1000 + 4 + 4 + 4 = 1012 bytes

                metrics = sorted(list(bst0.metrics()))
                self.eq(metrics, [])

                bst0.save(blobs[0:1])
                metrics = []
                for item in bst0.metrics():
                    item[1].pop('time')
                    metrics.append(item[1])
                self.eq(metrics, [{'size': 1000, 'blocks': 1}])

                bst0.save(blobs[1:])
                metrics = []
                for item in bst0.metrics():
                    item[1].pop('time')
                    metrics.append(item[1])
                self.eq(metrics, [{'size': 1000, 'blocks': 1}, {'blocks': 3, 'size': 12}])

    def test_axon_cell(self):

        # implement as many tests as possible in this one
        # since it *has* to use a neuron to work correctly

        # put all the things that need fini() into a BusRef...
        with self.getTestDir() as dirn:

            with s_eventbus.BusRef() as bref:

                # neur00 ############################################
                conf = {'host': 'localhost', 'bind': '127.0.0.1'}
                path = s_common.gendir(dirn, 'neuron')

                neur = s_neuron.Neuron(path, conf)
                bref.put('neur00', neur)

                root = neur.getCellAuth()
                addr = neur.getCellAddr()

                # blob00 ############################################
                path = s_common.gendir(dirn, 'blob00')
                authblob00 = neur.genCellAuth('blob00')
                s_msgpack.dumpfile(authblob00, os.path.join(path, 'cell.auth'))

                blob00 = s_axon.BlobCell(path, conf)
                bref.put('blob00', blob00)
                self.true(blob00.cellpool.neurwait(timeout=3))

                user = s_neuron.CellUser(root)
                blob00sess = user.open(blob00.getCellAddr(), timeout=3)
                bref.put('blob00sess', blob00sess)

                mesg = ('blob:stat', {})
                ok, retn = blob00sess.call(mesg, timeout=3)
                self.true(ok)
                self.eq(retn, {})  # Nothing there yet

                metrics = []
                mesg = ('blob:metrics', {})
                with blob00sess.chan() as bchan:
                    bchan.setq()
                    bchan.tx(mesg)
                    for ok, retn in bchan.rxwind(timeout=30):
                        self.true(ok)
                        retn[1].pop('time')
                        metrics.append(retn[1])
                self.eq(metrics, [])  # No data yet

                # blob01 ############################################
                path = s_common.gendir(dirn, 'blob01')
                authblob01 = neur.genCellAuth('blob01')
                s_msgpack.dumpfile(authblob01, os.path.join(path, 'cell.auth'))

                blob01conf = dict(conf)
                blob01conf['blob:cloneof'] = 'blob00@localhost'

                blob01 = s_axon.BlobCell(path, blob01conf)
                bref.put('blob01', blob01)
                self.true(blob01.cellpool.neurwait(timeout=3))
                blob01wait = blob01.waiter(1, 'blob:clone:rows')

                # axon00 ############################################
                path = s_common.gendir(dirn, 'axon00')
                authaxon00 = neur.genCellAuth('axon00')
                s_msgpack.dumpfile(authaxon00, os.path.join(path, 'cell.auth'))
                axonconf = {
                    'host': 'localhost',
                    'bind': '127.0.0.1',
                    'axon:blobs': ('blob00@localhost',),
                }

                axon00 = s_axon.AxonCell(path, axonconf)
                bref.put('axon00', axon00)
                self.true(axon00.cellpool.neurwait(timeout=3))
                #####################################################

                sess = user.open(axon00.getCellAddr(), timeout=3)
                bref.put('sess', sess)

                # wait for the axon to have blob00
                ready = False

                for i in range(30):

                    if axon00.blobs.items():
                        ready = True
                        break

                    time.sleep(0.1)

                self.true(ready)

                axon = s_axon.Axon(sess)

                self.len(1, axon.wants([asdfhex]))

<<<<<<< HEAD
                self.eq(1, axon.save([b'asdfasdf'], timeout=3))
=======
                metrics = []
                mesg = ('blob:metrics', {'offs': 99999999})
                with blob00sess.chan() as bchan:
                    bchan.setq()
                    bchan.tx(mesg)
                    for ok, retn in bchan.rxwind(timeout=30):
                        self.true(ok)
                        retn[1].pop('time')
                        metrics.append(retn[1])
                self.eq(metrics, [])  # No data because of higher offset

                metrics = []
                mesg = ('blob:metrics', {})
                with blob00sess.chan() as bchan:
                    bchan.setq()
                    bchan.tx(mesg)
                    for ok, retn in bchan.rxwind(timeout=30):
                        self.true(ok)
                        retn[1].pop('time')
                        metrics.append(retn[1])
                self.eq(metrics, [{'blocks': 1, 'size': 8}])  # Same data as above in stat

                mesg = ('axon:save', {'files': [b'asdfasdf']})
                ok, retn = sess.call(mesg, timeout=3)
                self.true(ok)
                self.eq(retn, False)
>>>>>>> 295f46ce

                self.len(0, axon.wants([asdfhex], timeout=3))

                self.eq(b'asdfasdf', b''.join(axon.bytes(asdfhex, timeout=3)))

                stat = axon.stat(timeout=3)
                self.eq(1, stat.get('files'))
                self.eq(8, stat.get('bytes'))

                newp = s_common.ehex(os.urandom(32))
                def loop():
                    s_common.spin(axon.bytes(newp))

                self.raises(s_exc.RetnErr, loop)

                qwerhash = hashlib.sha256(b'qwerqwer').hexdigest()

                self.eq(qwerhash, axon.upload([b'qwer', b'qwer'], timeout=3))

<<<<<<< HEAD
                self.len(0, axon.wants([qwerhash]))
                self.eq(b'qwerqwer', b''.join(axon.bytes(qwerhash, timeout=3)))
=======
                ok, retn = sess.call(('axon:metrics', {'offs': 0}), timeout=3)
                self.true(ok)
                self.eq(retn[0][1].get('size'), 8)
                self.eq(retn[0][1].get('cell'), 'blob00@localhost')

                # Try uploading a large file
                logger.debug('Bigfile test')
                mesg = ('axon:save', {'files': [bbuf]})
                ok, retn = sess.call(mesg, timeout=30)
                self.true(ok)
                self.eq(retn, 1)

                ok, retn = sess.call(('axon:wants', {'hashes': [bbufhash]}))
                self.true(ok)
                self.eq(retn, ())

                # Then retrieve it
                mesg = ('axon:bytes', {'sha256': bbufhash})
                with sess.task(mesg) as chan:
                    ok, retn = chan.next(timeout=3)
                    self.eq((ok, retn), (True, 'blob00@localhost'))

                    full = b''
                    for ok, byts in chan.rxwind(timeout=30):
                        self.true(ok)
                        full += byts

                    self.eq(full, bbuf)

                # Try storing a empty file
                logger.debug('Nullfile test')
                mesg = ('axon:save', {'files': [b'']})
                ok, retn = sess.call(mesg, timeout=3)
                self.true(ok)
                self.eq(retn, 1)

                ok, retn = sess.call(('axon:wants', {'hashes': [nullhash]}))
                self.true(ok)
                self.eq(retn, ())

                # Then retrieve it
                mesg = ('axon:bytes', {'sha256': nullhash})
                with sess.task(mesg) as chan:
                    ok, retn = chan.next(timeout=3)
                    self.eq((ok, retn), (True, 'blob00@localhost'))

                    full = b''
                    for ok, byts in chan.rxwind(timeout=3):
                        self.true(ok)
                        full += byts

                    self.eq(full, b'')

                # Shutdown blob01, add data, bring it back up, clone it
                logger.debug('Shutdown / restart blob01 test')
                bref.pop('blob01')
                blob01.fini()
                self.true(blob01.isfini)

                # now let the busref tear down things and remake everything
                logger.warning('Allowing busref to tear down the blob00/axon00/neuron00/blob01')
>>>>>>> 295f46ce
<|MERGE_RESOLUTION|>--- conflicted
+++ resolved
@@ -8,20 +8,15 @@
 
 from synapse.tests.common import *
 
-<<<<<<< HEAD
 asdfhex = hashlib.sha256(b'asdfasdf').hexdigest()
-asdfsha256 = hashlib.sha256(b'asdfasdf').digest()
-
-=======
->>>>>>> 295f46ce
+
 logger = logging.getLogger(__name__)
 
 bbuf = s_const.mebibyte * 130 * b'\00'
-nullhash = hashlib.sha256(b'').digest()
-bbufhash = hashlib.sha256(bbuf).digest()
-asdfsha256 = hashlib.sha256(b'asdfasdf').digest()
-hehasha256 = hashlib.sha256(b'hehehaha').digest()
-tearsha256 = hashlib.sha256(b'tearsnrain').digest()
+
+nullhash = hashlib.sha256(b'').hexdigest()
+bbufhash = hashlib.sha256(bbuf).hexdigest()
+asdfhash = hashlib.sha256(b'asdfasdf').hexdigest()
 
 def u64(x):
     return struct.pack('>Q', x)
@@ -191,17 +186,6 @@
                 self.true(ok)
                 self.eq(retn, {})  # Nothing there yet
 
-                metrics = []
-                mesg = ('blob:metrics', {})
-                with blob00sess.chan() as bchan:
-                    bchan.setq()
-                    bchan.tx(mesg)
-                    for ok, retn in bchan.rxwind(timeout=30):
-                        self.true(ok)
-                        retn[1].pop('time')
-                        metrics.append(retn[1])
-                self.eq(metrics, [])  # No data yet
-
                 # blob01 ############################################
                 path = s_common.gendir(dirn, 'blob01')
                 authblob01 = neur.genCellAuth('blob01')
@@ -246,40 +230,23 @@
 
                 self.true(ready)
 
-                axon = s_axon.Axon(sess)
-
-                self.len(1, axon.wants([asdfhex]))
-
-<<<<<<< HEAD
+                axon = s_axon.AxonClient(sess)
+                blob = s_axon.BlobClient(blob00sess)
+
+                self.eq((), tuple(axon.metrics()))
+                self.eq((), tuple(blob.metrics()))
+
+                self.len(1, axon.wants([asdfhash]))
+
                 self.eq(1, axon.save([b'asdfasdf'], timeout=3))
-=======
-                metrics = []
-                mesg = ('blob:metrics', {'offs': 99999999})
-                with blob00sess.chan() as bchan:
-                    bchan.setq()
-                    bchan.tx(mesg)
-                    for ok, retn in bchan.rxwind(timeout=30):
-                        self.true(ok)
-                        retn[1].pop('time')
-                        metrics.append(retn[1])
-                self.eq(metrics, [])  # No data because of higher offset
-
-                metrics = []
-                mesg = ('blob:metrics', {})
-                with blob00sess.chan() as bchan:
-                    bchan.setq()
-                    bchan.tx(mesg)
-                    for ok, retn in bchan.rxwind(timeout=30):
-                        self.true(ok)
-                        retn[1].pop('time')
-                        metrics.append(retn[1])
-                self.eq(metrics, [{'blocks': 1, 'size': 8}])  # Same data as above in stat
-
-                mesg = ('axon:save', {'files': [b'asdfasdf']})
-                ok, retn = sess.call(mesg, timeout=3)
-                self.true(ok)
-                self.eq(retn, False)
->>>>>>> 295f46ce
+
+                self.eq((), tuple(axon.metrics(offs=999999999)))
+                self.eq((), tuple(blob.metrics(offs=99999999, timeout=3)))
+
+                metrics = list(blob.metrics(timeout=3))
+                self.len(1, metrics)
+                self.eq(8, metrics[0][1].get('size'))
+                self.eq(1, metrics[0][1].get('blocks'))
 
                 self.len(0, axon.wants([asdfhex], timeout=3))
 
@@ -299,69 +266,32 @@
 
                 self.eq(qwerhash, axon.upload([b'qwer', b'qwer'], timeout=3))
 
-<<<<<<< HEAD
                 self.len(0, axon.wants([qwerhash]))
                 self.eq(b'qwerqwer', b''.join(axon.bytes(qwerhash, timeout=3)))
-=======
-                ok, retn = sess.call(('axon:metrics', {'offs': 0}), timeout=3)
-                self.true(ok)
+
+                retn = list(axon.metrics(0, timeout=3))
                 self.eq(retn[0][1].get('size'), 8)
                 self.eq(retn[0][1].get('cell'), 'blob00@localhost')
 
                 # Try uploading a large file
-                logger.debug('Bigfile test')
-                mesg = ('axon:save', {'files': [bbuf]})
-                ok, retn = sess.call(mesg, timeout=30)
-                self.true(ok)
-                self.eq(retn, 1)
-
-                ok, retn = sess.call(('axon:wants', {'hashes': [bbufhash]}))
-                self.true(ok)
-                self.eq(retn, ())
+                #self.eq(1, axon.save([bbuf], timeout=3))
+
+                #self.eq((), axon.wants([bbufhash], timeout=3))
 
                 # Then retrieve it
-                mesg = ('axon:bytes', {'sha256': bbufhash})
-                with sess.task(mesg) as chan:
-                    ok, retn = chan.next(timeout=3)
-                    self.eq((ok, retn), (True, 'blob00@localhost'))
-
-                    full = b''
-                    for ok, byts in chan.rxwind(timeout=30):
-                        self.true(ok)
-                        full += byts
-
-                    self.eq(full, bbuf)
+                #self.eq(bbuf, b''.join(axon.bytes(bbufhash)))
 
                 # Try storing a empty file
                 logger.debug('Nullfile test')
-                mesg = ('axon:save', {'files': [b'']})
-                ok, retn = sess.call(mesg, timeout=3)
-                self.true(ok)
-                self.eq(retn, 1)
-
-                ok, retn = sess.call(('axon:wants', {'hashes': [nullhash]}))
-                self.true(ok)
-                self.eq(retn, ())
+                axon.save([b''])
+
+                self.eq((), tuple(axon.wants([nullhash])))
 
                 # Then retrieve it
-                mesg = ('axon:bytes', {'sha256': nullhash})
-                with sess.task(mesg) as chan:
-                    ok, retn = chan.next(timeout=3)
-                    self.eq((ok, retn), (True, 'blob00@localhost'))
-
-                    full = b''
-                    for ok, byts in chan.rxwind(timeout=3):
-                        self.true(ok)
-                        full += byts
-
-                    self.eq(full, b'')
-
-                # Shutdown blob01, add data, bring it back up, clone it
-                logger.debug('Shutdown / restart blob01 test')
-                bref.pop('blob01')
-                blob01.fini()
-                self.true(blob01.isfini)
+                self.eq(b'', b''.join(axon.bytes(nullhash)))
+
+                # TODO: Shutdown blob01, add data, bring it back up, clone it
+                #blob01.fini()
 
                 # now let the busref tear down things and remake everything
-                logger.warning('Allowing busref to tear down the blob00/axon00/neuron00/blob01')
->>>>>>> 295f46ce
+                #logger.warning('Allowing busref to tear down the blob00/axon00/neuron00/blob01')