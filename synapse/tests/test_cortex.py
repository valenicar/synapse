--- conflicted
+++ resolved
@@ -5,10 +5,7 @@
 import tempfile
 import unittest
 
-<<<<<<< HEAD
 import synapse.link as s_link
-=======
->>>>>>> 94aad9d1
 import synapse.common as s_common
 import synapse.compat as s_compat
 import synapse.cortex as s_cortex
@@ -1664,7 +1661,6 @@
 
             self.raises( NotGuidForm, core.addTufoEvents, 'inet:fqdn', [{}])
 
-<<<<<<< HEAD
     def test_cortex_getbytag(self):
 
         with s_cortex.openurl('ram:///') as core:
@@ -1738,7 +1734,7 @@
 
                 self.eq( len(core.eval('inet:ipv4*tag=foo.bar.baz')), 1)
                 self.eq( len(core.eval('#foo.bar.baz')), 1)
-=======
+
     def test_cortex_module_datamodel_migration(self):
 
         with s_cortex.openurl('ram:///') as core:
@@ -1851,5 +1847,4 @@
                 node = core.formTufoByProp('foo:bar', 'I am a bar foo.')
                 self.eq(node[1].get('foo:bar:duck'), 'mallard')
                 node2 = core.formTufoByProp('foo:bar', 'I am a robot', duck='mandarin')
-                self.eq(node2[1].get('foo:bar:duck'), 'mandarin')
->>>>>>> 94aad9d1
+                self.eq(node2[1].get('foo:bar:duck'), 'mandarin')