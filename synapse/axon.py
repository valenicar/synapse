--- conflicted
+++ resolved
@@ -14,16 +14,8 @@
 
 import synapse.lib.lmdb as s_lmdb
 import synapse.lib.const as s_const
-<<<<<<< HEAD
-
-#import synapse.lib.kv as s_kv
-#import synapse.lib.config as s_config
-#import synapse.lib.msgpack as s_msgpack
-#import synapse.lib.blobfile as s_blobfile
-=======
 import synapse.lib.config as s_config
 import synapse.lib.msgpack as s_msgpack
->>>>>>> 9517fb58
 
 # for backward compat (HashSet moved from this module to synapse.lib.hashset )
 from synapse.lib.hashset import *
