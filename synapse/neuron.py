import os
import sys
import fcntl
import random
import socket
import logging
import threading
import collections
import multiprocessing

import synapse.exc as s_exc
import synapse.glob as s_glob
import synapse.common as s_common
import synapse.dyndeps as s_dyndeps
import synapse.eventbus as s_eventbus

import synapse.lib.kv as s_kv
import synapse.lib.net as s_net
import synapse.lib.config as s_config
import synapse.lib.msgpack as s_msgpack
import synapse.lib.threads as s_threads

import synapse.lib.crypto.ecc as s_ecc
import synapse.lib.crypto.vault as s_vault
import synapse.lib.crypto.tinfoil as s_tinfoil

logger = logging.getLogger(__name__)

defport = 65521 # the default neuron port

NEURON_PROTO_VERSION = (1, 0)

class SessBoss:
    '''
    Mixin base class for session managers.
    '''
    def __init__(self, auth, roots=()):

        self._boss_auth = auth

        self.roots = list(roots)

        root = s_vault.Cert.load(auth[1].get('root'))
        self.roots.append(root)

        self._my_static_prv = s_ecc.PriKey.load(auth[1].get('ecdsa:prvkey'))

        self.cert = s_vault.Cert.load(auth[1].get('cert'))
        self.certbyts = self.cert.dump()

    def valid(self, cert):

        if not any([r.signed(cert) for r in self.roots]):
            return False

        tock = cert.tokn.get('expires')
        if tock is None:
            logger.warning('SessBoss: cert has no "expires" value')
            return False

        tick = s_common.now()
        if tock < tick:
            logger.warning('SessBoss: cert has expired')
            return False

        return True

class Cell(s_config.Configable, s_net.Link, SessBoss):
    '''
    A Cell is a micro-service in a neuron cluster.

    Args:
        dirn (str): Path to the directory backing the Cell.
        conf (dict): Configuration data.
    '''
    _def_port = 0

    def __init__(self, dirn, conf=None):

        s_net.Link.__init__(self)
        s_config.Configable.__init__(self)

        self.dirn = dirn
        s_common.gendir(dirn)

        # config file in the dir first...
        self.loadConfPath(self._path('config.json'))
        if conf is not None:
            self.setConfOpts(conf)

        self.reqConfOpts()

        self.plex = s_net.Plex()
        self.kvstor = s_kv.KvStor(self._path('cell.lmdb'))
        self.kvinfo = self.kvstor.getKvDict('cell:info')

        # open our vault
        self.vault = s_vault.Vault(self._path('vault.lmdb'))
        self.root = self.vault.genRootCert()

        # setup our certificate and private key
        auth = self._genSelfAuth()
        roots = self.vault.getRootCerts()
        SessBoss.__init__(self, auth, roots)

        self.cellinfo = {}
        self.cellauth = auth
        self.cellpool = None
        self.celluser = CellUser(auth, roots=roots)

        addr = self.getConfOpt('bind')
        port = self.getConfOpt('port')

        def onlink(link):
            sess = CellSess(link, self)

            link.onrx(sess.rx)

            # fini cuts both ways
            sess.onfini(link.fini)
            link.onfini(sess.fini)

        addr, port = self.plex.listen((addr, port), onlink)

        host = self.getConfOpt('host')
        self.celladdr = (host, port)

        # add it to our neuron reg info...
        self.cellinfo['addr'] = self.celladdr

        # lock cell.lock
        self.lockfd = s_common.genfile(self._path('cell.lock'))

        try:
            fcntl.lockf(self.lockfd, fcntl.LOCK_EX | fcntl.LOCK_NB)
        except OSError as e:
            logger.exception('Failed to obtain lock for [%s]', self.lockfd.name)
            raise

        self.onfini(self._onCellFini)
        self.onfini(self.finiCell)

        self.neuraddr = self.cellauth[1].get('neuron')
        if self.neuraddr is not None:
            self.cellpool = CellPool(auth, self.neuraddr, neurfunc=self._onNeurSess)
            self.onfini(self.cellpool.fini)

        # Give implementers the chance to hook into the cell
        self.postCell()

        logger.debug('Cell is done initializing')

    def _onNeurSess(self, sess):

        def retn(ok, retn):

            if not ok:
                logger.warning('%s cell:reg %r' % (self.__class__.__name__, ok))

            # either way, try again soon...
            if not sess.isfini:
                s_glob.sched.insec(60, cellreg)

        def cellreg():

            if sess.isfini:
                return

            sess.callx(('cell:reg', self.cellinfo), retn)

        cellreg()

    def _genCellName(self, name):
        return name

    def _genSelfAuth(self):

        path = self._path('cell.auth')
        if os.path.isfile(path):
            with open(path, 'rb') as fd:
                return s_msgpack.un(fd.read())

        name = self._genCellName('root')
        root = self.vault.genUserAuth(name)
        with open(path, 'wb') as fd:
            fd.write(s_msgpack.en(root))

        path = self._path('user.auth')

        name = self._genCellName('user')
        user = self.vault.genUserAuth(name)
        with open(path, 'wb') as fd:
            fd.write(s_msgpack.en(user))

        return root

    def _onCellFini(self):
        self.plex.fini()
        self.kvstor.fini()
        self.vault.fini()
        self.lockfd.close()

    def postCell(self):
        '''
        Module implementers may over-ride this method to initialize the cell
        *after* the configuration data has been loaded.

        Returns:
            None
        '''
        pass

    def finiCell(self):
        '''
        Module implementors may over-ride this method to automatically tear down
        resources created during postCell().
        '''
        pass

    def handlers(self):
        '''
        Module implementors may over-ride this method to provide the
        ``<mesg>:<func>`` mapping required for the Cell link layer.

        Returns:
            dict: Dictionary mapping endpoints to functions.
        '''
        return {
            'cell:ping': self._onCellPing,
        }

    def genUserAuth(self, name):
        '''
        Generate an auth blob that is valid for this Cell.

        Args:
            name (str): Name of the user to generate the auth blob for.

        Returns:
            ((str, dict)): A user auth tufo.
        '''
        return self.vault.genUserAuth(name)

    def getCellAddr(self):
        '''
        Return a (host, port) address tuple for the Cell.
        '''
        return self.celladdr

    def getCellAuth(self):
        '''
        Return the auth structure for this Cell.

        Returns:
            ((str,dict)): Auth tufo for this Cell.
        '''
        return self.cellauth

    def getRootCert(self):
        '''
        Get the root certificate for the cell.

        Returns:
            s_vault.Cert: The root Cert object for the cell.
        '''
        return self.root

    def getCellDict(self, name):
        '''
        Get a KvDict with a given name.

        Args:
            name (str): Name of the KvDict.

        Notes:
            Module implementers may use the ``getCellDict()`` API to get
            a KvDict object which acts like a Python dictionary, but will
            persist data across process startup/shutdown.  The keys and
            values are msgpack encoded prior to storing them, allowing the
            persistence of complex data structures.

        Returns:
            s_kv.KvDict: A persistent KvDict.
        '''
        return self.kvstor.getKvDict('cell:dict:' + name)

    def getCellSet(self, name):
        '''
        Get a KvList with a given name.
        '''
        return self.kvstor.getKvSet('cell:set:' + name)

    def _onCellPing(self, chan, mesg):
        data = mesg[1].get('data')
        chan.txfini(data)

    def _path(self, *paths):
        '''
        Join a path relative to the cell persistence directory.
        '''
        return os.path.join(self.dirn, *paths)

    def getCellPath(self, *paths):
        '''
        Get a file path underneath the underlying Cell path.

        Args:
            *paths: Paths to join together.

        Notes:
            Does not protect against path traversal.
            This does not make any required paths.

        Returns:
            str: Path under the cell
        '''
        return os.path.join(self.dirn, 'cell', *paths)

    def getCellDir(self, *paths):
        '''
        Get (and make) a directory underneath the underlying Cell path.

        Args:
            *paths: Paths to join together

        Notes:
            Does not protect against path traversal.

        Returns:
            str: Path under the cell
        '''
        return s_common.gendir(self.dirn, 'cell', *paths)

    def initConfDefs(self):
        self.addConfDefs((
            ('ctor', {
                'ex': 'synapse.cells.axon',
                'doc': 'The path to the cell constructor'}),

            ('bind', {'defval': '0.0.0.0', 'req': 1,
                'doc': 'The IP address to bind'}),

            ('host', {'defval': socket.gethostname(),
                'ex': 'cell.vertex.link',
                'doc': 'The host name used to connect to this cell (should resolve over DNS).'}),

            ('port', {'defval': 0,
                'doc': 'The TCP port to bind (defaults to dynamic)'}),
        ))

class Neuron(Cell):
    '''
    A neuron node is the "master cell" for a neuron cluster.
    '''
    def postCell(self):
        self.cells = self.getCellDict('cells')

    def handlers(self):
        return {
            'cell:get': self._onCellGet,
            'cell:reg': self._onCellReg,
            'cell:init': self._onCellInit,
            'cell:list': self._onCellList,
        }

    def _genCellName(self, name):
        host = self.getConfOpt('host')
        return '%s@%s' % (name, host)

    def _onCellGet(self, chan, mesg):
        name = mesg[1].get('name')
        info = self.cells.get(name)
        chan.txfini((True, info))

    @s_glob.inpool
    def _onCellReg(self, chan, mesg):

        peer = chan.getLinkProp('cell:peer')
        if peer is None:
            enfo = ('NoCellPeer', {})
            chan.tx((False, enfo))
            return

        info = mesg[1]

        self.cells.set(peer, info)
        self.fire('cell:reg', name=peer, info=info)

        logger.info('cell registered: %s %r', peer, info)

        chan.txfini((True, True))
        return

    def _onCellList(self, chan, mesg):
        cells = self.cells.items()
        chan.tx((True, cells))

    @s_glob.inpool
    def _onCellInit(self, chan, mesg):

        # for now, only let root provision...
        root = 'root@%s' % (self.getConfOpt('host'),)

        peer = chan.getLinkProp('cell:peer')
        if peer != root:
            logger.warning('cell:init not allowed for: %s' % (peer,))
            return chan.tx((False, None))

        name = mesg[1].get('name').split('@')[0]
        auth = self.genCellAuth(name)
        chan.tx((True, auth))

    def getCellInfo(self, name):
        '''
        Return the info dict for a given cell by name.
        '''
        return self.cells.get(name)

    def getCellList(self):
        '''
        Return a list of (name, info) tuples for the known cells.
        '''
        return self.cells.items()

    def genCellAuth(self, name):
        '''
        Generate or retrieve an auth/provision blob for a cell.

        Args:
            name (str): The unqualified cell name (ex. "axon00")
        '''
        host = self.getConfOpt('host')
        full = '%s@%s' % (name, host)

        auth = self.vault.genUserAuth(full)

        auth[1]['neuron'] = self.getCellAddr()

        return auth

    def initConfDefs(self):
        Cell.initConfDefs(self)
        self.addConfDefs((
            ('port', {'defval': defport, 'req': 1,
                'doc': 'The TCP port to bind (defaults to %d)' % defport}),
        ))


class CryptSeq:
    '''
    Applies and verifies sequence numbers of encrypted messages coming and going
    '''
    MSGPACK_MAX_INT = 2 ** 63 - 1
    def __init__(self, rx_key, tx_key, initial_rx_seq=0, initial_tx_seq=0):
        print('CryptSeq: %r %r %r ' % (self, rx_key[:4], tx_key[:4]))
        self._rx_tinh = s_tinfoil.TinFoilHat(rx_key)
        self._tx_tinh = s_tinfoil.TinFoilHat(tx_key)
        self._rx_sn = initial_rx_seq
        self._tx_sn = initial_tx_seq

    def encrypt(self, mesg):
        rv = self._tx_tinh.enc(s_msgpack.en((self._tx_sn, mesg)))
        print('%r sending: %d %r' % (self, self._tx_sn, mesg))
        self._tx_sn += 1
        if self._tx_sn >= self.MSGPACK_MAX_INT:
            self._tx_sn = 0
        return rv

    def decrypt(self, ciphertext):
        plaintext = self._rx_tinh.dec(ciphertext)
        if plaintext is None:
            raise Exception('Decryption failure')
        sn, mesg = s_msgpack.un(plaintext)
        import pdb; pdb.set_trace()
        print('%r Got: %d %r' % (self, sn, mesg))
        if sn != self._rx_sn:
            print('Exception on %r : %d %r' % (self, sn, mesg))
            raise Exception('Message out of sequence: got %d expected %d' % (sn, self._rx_sn))
        self._rx_sn += 1
        print('%r new rx_sn = ', self, self._rx_sn)
        if self._rx_sn >= self.MSGPACK_MAX_INT:
            print('rollover!!!!')
            self._rx_sn = 0
        return mesg


class Sess(s_net.Link):

    '''
    Manages network session establishment and maintainance

    We use NIST SP 56A r2 "C(2e, 2s, ECC DH)", a scheme where both parties have 2 key pairs:  static and ephemeral.

    Sequence diagram U: initiator, V: listener, Ec:  public ephemeral initiator key, ec: private ephemeral initiator

    U -> V:  Ec, initiator cert
    V -> U:  Es, listener cert, encrypted message ("helo")

    The first encrypted message is sent in order to as quickly as possible identify a failure.
    '''

    def __init__(self, link, boss, lisn=False):

        s_net.Link.__init__(self, link)
        self.chain(link)
        self._sess_boss = boss
        self.is_lisn = lisn    # True if we are the listener.
<<<<<<< HEAD
        self._crypter = None
=======

        self.tx_tinh = None  # type: s_tinfoil.TinFoilHat
        self.rx_tinh = None  # type: s_tinfoil.TinFoilHat
        self._my_ephem_prv = None  # type: s_ecc.PriKey
>>>>>>> beabc359

    def handlers(self):
        return {
            'helo': self._onMesgHelo,
            'xmit': self._onMesgXmit,
        }

    def _tx_real(self, mesg):

        if self._crypter is None:
            raise s_exc.NotReady()

        data = self._crypter.encrypt(mesg)
        self.link.tx(('xmit', {'data': data}))

    def _onMesgXmit(self, link, mesg):

        if self._crypter is None:
            logger.warning('xmit message before session establishment complete')
            raise s_common.NotReady()

        ciphertext = mesg[1].get('data')
<<<<<<< HEAD
        newm = self._crypter.decrypt(ciphertext)
=======
        plaintext = self.rx_tinh.dec(ciphertext)
        if plaintext is None:
            raise s_common.CryptoErr(mesg='Message decryption failure')

        newm = s_msgpack.un(plaintext)
>>>>>>> beabc359

        try:
            self.taskplex.rx(self, newm)
        except Exception as e:
            logger.exception('xmit taskplex error')

    @s_glob.inpool
    def _initiateSession(self):
        ''' (As the client) start a new session

        Send ephemeral public and my certificate
        '''
        if self.is_lisn:
            raise s_common.CryptoErr(mesg='Listen link cannot initiate a session')
        self._my_ephem_prv = s_ecc.PriKey.generate()
        self.link.tx(('helo', {'version': NEURON_PROTO_VERSION,
                               'ephem_pub': self._my_ephem_prv.public().dump(),
                               'cert': self._sess_boss.certbyts}))

    def _handle_session_msg(self, mesg):
        if self._crypter:
            logger.warning('Protocol violation: Received two client helos')
            self.fini()
            return

        if self.is_lisn:
            self._my_ephem_prv = s_ecc.PriKey.generate()

        version = mesg[1].get('version')
        if version != NEURON_PROTO_VERSION:
            # FIXME: send a message to peer?
            logger.warning('Found peer with missing or incompatible version')
            # FIXME: fini?
            return

        peer_cert = s_vault.Cert.load(mesg[1].get('cert'))
        peer_ephem_pub = s_ecc.PubKey.load(mesg[1].get('ephem_pub'))

        if not self._sess_boss.valid(peer_cert):
            clsn = self.__class__.__name__
            logger.warning('%s got bad cert (%r)' % (clsn, peer_cert.iden(),))
            # FIXME: clarify what to do on error here (obviously don't kill the listener)
            self.fini()
            return

        peer_static_pub = s_ecc.PubKey.load(peer_cert.tokn.get('ecdsa:pubkey'))
        km = s_ecc.doECDHE(self._my_ephem_prv, peer_ephem_pub,
                           self._sess_boss._my_static_prv, peer_static_pub, info=b'session')

        to_initiator_symkey, to_listener_symkey = km[:32], km[32:]

        if self.is_lisn:
            self._crypter = CryptSeq(to_listener_symkey, to_initiator_symkey)
        else:
            self._crypter = CryptSeq(to_initiator_symkey, to_listener_symkey)
        return peer_cert

    @s_glob.inpool
    def _onMesgHelo(self, link, mesg):
        '''
        (As the server) handle receiving the session establishment message from client.

        send back our ephemerical public, our cert, and an encrypted message
        '''

        peer_cert = self._handle_session_msg(mesg)

        if self.is_lisn:
            # This would be a good place to stick version or info stuff
            first_message = {}
            self.link.tx(('helo', {'version': NEURON_PROTO_VERSION,
                                   'ephem_pub': self._my_ephem_prv.public().dump(),
                                   'cert': self._sess_boss.certbyts,
                                   'msg': self._crypter.encrypt(first_message)}))

        user = peer_cert.tokn.get('user')
        self.setLinkProp('cell:peer', user)

        self.fire('sess:txok')

        self._my_ephem_prv = None

class UserSess(Sess):
    '''
    The session object for a CellUser.
    '''
    def __init__(self, chan, prox):
        Sess.__init__(self, chan, prox, lisn=False)
        self._sess_prox = prox
        self._txok_evnt = threading.Event()
        self.on('sess:txok', self._setTxOk)

        self.taskplex = s_net.ChanPlex()
        self.taskplex.setLinkProp('repr', 'UserSess.taskplex')

    def _setTxOk(self, mesg):
        self._txok_evnt.set()

    def waittx(self, timeout=None):
        self._txok_evnt.wait(timeout=timeout)
        return self._txok_evnt.is_set()

    def call(self, mesg, timeout=None):
        '''
        Call a Cell endpoint which returns a single value.
        '''
        with self.task(mesg, timeout=timeout) as chan:
            return chan.next(timeout=timeout)

    def callx(self, mesg, func):

        if self.isfini:
            return func(False, ('IsFini', {}))

        chan = self.chan()

        def rx(link, data):
            chan.setLinkProp('callx:retn', True)
            chan.fini()
            func(*data) # ok, retn

        chan.onrx(rx)

        def fini():

            if chan.getLinkProp('callx:retn') is not None:
                return

            func(False, ('LinkTimeOut', {}))

        chan.onfini(fini)
        chan.tx(mesg)

    def task(self, mesg=None, timeout=None):
        '''
        Open a new channel within our session.
        '''
        chan = self.taskplex.open(self)
        chan.setq()

        if mesg is not None:
            chan.tx(mesg)

        return chan

    def chan(self):
        return self.taskplex.open(self)

class CellSess(Sess):
    '''
    The session object for the Cell.
    '''
    def __init__(self, chan, cell):

        Sess.__init__(self, chan, cell, lisn=True)
        self._sess_cell = cell

        def onchan(chan):
            chan.setLinkProp('cell:peer', self.getLinkProp('cell:peer'))
            chan.onrx(self._sess_cell.rx)

        self.taskplex = s_net.ChanPlex(onchan=onchan)
        self.taskplex.setLinkProp('repr', 'CellSess.taskplex')

        self.onfini(self.taskplex.fini)

class CellUser(SessBoss):

    def __init__(self, auth, roots=()):
        SessBoss.__init__(self, auth, roots=roots)

    def open(self, addr, timeout=None):
        '''
        Synchronously opens the Cell at the remote addr and return a UserSess Link.

        Args:
            addr ((str,int)): A (host, port) address tuple
            timeout (int/float): Connection timeout in seconds.

        Raises:
            CellUserErr: Raised if a timeout or link negotiation fails.  May have
            additional data in the ``excfo`` field.

        Returns:
            UserSess: The connected Link.
        '''
        with s_threads.RetnWait() as retn:

            def onlink(ok, link):

                if not ok:
                    erno = link
                    errs = os.strerror(erno)
                    return retn.errx(OSError(erno, errs))

                sess = UserSess(link, self)
                sess._initiateSession()

                retn.retn(sess)

            s_glob.plex.connect(tuple(addr), onlink)

            isok, sess = retn.wait(timeout=timeout)
            if not isok:
                raise s_common.CellUserErr(mesg='retnwait timed out or failed', excfo=sess)

        if not sess.waittx(timeout=timeout):
            raise s_common.CellUserErr(mesg='waittx timed out or failed')

        return sess

    def getCellSess(self, addr, func):
        '''
        A non-blocking way to form a session to a remote Cell.

        Args:
            addr (tuple): A address, port tuple.
            func: A callback function which takes a (ok, retn) args

        Returns:
            None
        '''
        def onsock(ok, retn):

            if not ok:
                return func(False, retn)

            link = retn
            sess = UserSess(link, self)

            def txok(x):
                sess.setLinkProp('sess:txok', True)
                func(True, sess)

            def fini():

                # if we dont have a peer, we were not successful
                if sess.getLinkProp('cell:peer') is not None:
                    return

                func(False, ('IsFini', {}))

            sess.on('sess:txok', txok)
            sess.onfini(fini)

            sess._initiateSession()

        s_glob.plex.connect(tuple(addr), onsock)

def getCellCtor(dirn, conf=None):
    '''
    Find the ctor option for a Cell and resolve the function.

    Args:
        dirn (str): The path to the Cell directory. This may contain the the
         ctor in the ``config.json`` file.
        conf (dict): Configuration dictionary for the cell. This may contain
         the ctor in the ``ctor`` key.

    Returns:
        ((str, function)): The python path to the ctor function and the resolved function.

    Raises:
        ReqConfOpt: If the ctor cannot be resolved from the cell path or conf
        NoSuchCtor: If the ctor function cannot be resolved.
    '''
    ctor = None

    if conf is not None:
        ctor = conf.get('ctor')

    path = s_common.genpath(dirn, 'config.json')

    if ctor is None and os.path.isfile(path):
        subconf = s_common.jsload(path)
        ctor = subconf.get('ctor')

    if ctor is None:
        raise s_common.ReqConfOpt(mesg='Missing ctor, cannot divide',
                                  name='ctor')

    func = s_dyndeps.getDynLocal(ctor)
    if func is None:
        raise s_common.NoSuchCtor(mesg='Cannot resolve ctor',
                                  name=ctor)

    return ctor, func

def divide(dirn, conf=None):
    '''
    Create an instance of a Cell in a subprocess.

    Args:
        dirn (str): Path to the directory backing the Cell.
        conf (dict): Configuration data.

    Returns:
        multiprocessing.Process: The Process object which was created to run the Cell
    '''
    ctx = multiprocessing.get_context('spawn')
    proc = ctx.Process(target=main, args=(dirn, conf))
    proc.start()

    return proc

def main(dirn, conf=None):
    '''
    Initialize and execute the main loop for a Cell.

    Args:
        dirn (str): Directory backing the Cell data.
        conf (dict): Configuration dictionary.

    Notes:
        This ends up calling ``main()`` on the Cell, and does not return
         anything. It cals sys.exit() at the end of its processing.
    '''
    try:

        # Configure logging since we may have come in via
        # multiprocessing.Process as part of a Daemon config.
        s_common.setlogging(logger,
                            os.getenv('SYN_TEST_LOG_LEVEL', 'WARNING'))

        dirn = s_common.genpath(dirn)
        ctor, func = getCellCtor(dirn, conf=conf)

        cell = func(dirn, conf)

        addr = cell.getCellAddr()
        logger.warning('cell divided: %s (%s) addr: %r' % (ctor, dirn, addr))

        cell.main()
        sys.exit(0)
    except Exception as e:
        logger.exception('main: %s (%s)' % (dirn, e))
        sys.exit(1)

class CellPool(s_eventbus.EventBus):
    '''
    A CellPool maintains sessions with a neuron and cells.
    '''
    def __init__(self, auth, neuraddr, neurfunc=None):
        s_eventbus.EventBus.__init__(self)

        self.neur = None
        self.neuraddr = neuraddr
        self.neurfunc = neurfunc

        self.auth = auth
        self.user = CellUser(auth)
        self.names = collections.deque() # used for round robin..

        self.ctors = {}
        self.cells = s_eventbus.BusRef()
        self.neurok = threading.Event()

        self._fireNeurLink()
        self.onfini(self.cells.fini)

    def neurwait(self, timeout=None):
        '''
        Wait for the neuron connection to be ready.

        Returns:
            bool: True on ready, False on timeout.
        '''
        return self.neurok.wait(timeout=timeout)

    def items(self):
        return self.cells.items()

    def _fireNeurLink(self):

        if self.isfini:
            return

        def fini():
            if not self.isfini:
                self._fireNeurLink()

        def onsess(ok, sess):

            if not ok:
                if self.isfini:
                    return
                s_glob.sched.insec(2, self._fireNeurLink)
                return

            sess.onfini(fini)

            self.neur = sess
            self.neurok.set()
            if self.neurfunc:
                self.neurfunc(sess)

        self.user.getCellSess(self.neuraddr, onsess)

    def add(self, name, func=None):
        '''
        Add a named cell to the pool.

        Func will be called back with each new Sess formed.
        '''
        self.names.append(name)

        def retry():
            if not self.isfini:
                s_glob.sched.insec(2, connect)

        def onsess(ok, retn):
            if self.isfini:
                return

            if not ok:
                logger.warning('CellPool.add(%s) onsess error: %r' % (name, retn))
                return retry()

            sess = retn

            sess.onfini(connect)
            self.cells.put(name, sess)
            self.fire('cell:add', name=name, sess=sess)

            if func is not None:
                try:
                    func(sess)
                except Exception as e:
                    logger.exception('CellPool.add(%s) callback failed' % (name,))

        def onlook(ok, retn):
            if self.isfini:
                return

            if not ok:
                logger.warning('CellPool.add(%s) onlook error: %r' % (name, retn))
                return retry()

            addr = retn.get('addr')
            self.user.getCellSess(addr, onsess)

        def connect():
            if self.isfini:
                return

            self.lookup(name, onlook)

        connect()

    def get(self, name):
        return self.cells.get(name)

    def lookup(self, name, func):

        if self.neur is None:
            return func(False, ('NotReady', {}))

        mesg = ('cell:get', {'name': name})
        self.neur.callx(mesg, func)

    def any(self):

        items = self.cells.items()
        if not items:
            return False, ('NotReady', {})

        return True, random.choice(items)

if __name__ == '__main__':
    main(sys.argv[1])<|MERGE_RESOLUTION|>--- conflicted
+++ resolved
@@ -462,14 +462,12 @@
         rv = self._tx_tinh.enc(s_msgpack.en((self._tx_sn, mesg)))
         print('%r sending: %d %r' % (self, self._tx_sn, mesg))
         self._tx_sn += 1
-        if self._tx_sn >= self.MSGPACK_MAX_INT:
-            self._tx_sn = 0
         return rv
 
     def decrypt(self, ciphertext):
         plaintext = self._rx_tinh.dec(ciphertext)
         if plaintext is None:
-            raise Exception('Decryption failure')
+            raise s_common.CryptoErr(mesg='Message decryption failure')
         sn, mesg = s_msgpack.un(plaintext)
         import pdb; pdb.set_trace()
         print('%r Got: %d %r' % (self, sn, mesg))
@@ -478,9 +476,6 @@
             raise Exception('Message out of sequence: got %d expected %d' % (sn, self._rx_sn))
         self._rx_sn += 1
         print('%r new rx_sn = ', self, self._rx_sn)
-        if self._rx_sn >= self.MSGPACK_MAX_INT:
-            print('rollover!!!!')
-            self._rx_sn = 0
         return mesg
 
 
@@ -505,14 +500,8 @@
         self.chain(link)
         self._sess_boss = boss
         self.is_lisn = lisn    # True if we are the listener.
-<<<<<<< HEAD
-        self._crypter = None
-=======
-
-        self.tx_tinh = None  # type: s_tinfoil.TinFoilHat
-        self.rx_tinh = None  # type: s_tinfoil.TinFoilHat
+        self._crypter = None  # type: CryptSeq
         self._my_ephem_prv = None  # type: s_ecc.PriKey
->>>>>>> beabc359
 
     def handlers(self):
         return {
@@ -535,15 +524,7 @@
             raise s_common.NotReady()
 
         ciphertext = mesg[1].get('data')
-<<<<<<< HEAD
         newm = self._crypter.decrypt(ciphertext)
-=======
-        plaintext = self.rx_tinh.dec(ciphertext)
-        if plaintext is None:
-            raise s_common.CryptoErr(mesg='Message decryption failure')
-
-        newm = s_msgpack.un(plaintext)
->>>>>>> beabc359
 
         try:
             self.taskplex.rx(self, newm)
